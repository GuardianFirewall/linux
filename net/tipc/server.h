--- conflicted
+++ resolved
@@ -86,13 +86,8 @@
 int tipc_conn_sendmsg(struct tipc_server *s, int conid,
 		      struct sockaddr_tipc *addr, void *data, size_t len);
 
-<<<<<<< HEAD
-bool tipc_topsrv_kern_subscr(struct net *net, u32 port, u32 type,
-			     u32 lower, u32 upper, int *conid);
-=======
 bool tipc_topsrv_kern_subscr(struct net *net, u32 port, u32 type, u32 lower,
 			     u32 upper, u32 filter, int *conid);
->>>>>>> 661e50bc
 void tipc_topsrv_kern_unsubscr(struct net *net, int conid);
 
 /**
