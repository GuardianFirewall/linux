--- conflicted
+++ resolved
@@ -27,11 +27,8 @@
 	select KVM_ARM_HOST
 	select KVM_ARM_VGIC
 	select KVM_ARM_TIMER
-<<<<<<< HEAD
+	select KVM_GENERIC_DIRTYLOG_READ_PROTECT
 	select SRCU
-=======
-	select KVM_GENERIC_DIRTYLOG_READ_PROTECT
->>>>>>> 6557bada
 	---help---
 	  Support hosting virtualized guest machines.
 
