/*
 * Driver for Cirrus Logic EP93xx SPI controller.
 *
 * Copyright (C) 2010-2011 Mika Westerberg
 *
 * Explicit FIFO handling code was inspired by amba-pl022 driver.
 *
 * Chip select support using other than built-in GPIOs by H. Hartley Sweeten.
 *
 * For more information about the SPI controller see documentation on Cirrus
 * Logic web site:
 *     http://www.cirrus.com/en/pubs/manual/EP93xx_Users_Guide_UM1.pdf
 *
 * This program is free software; you can redistribute it and/or modify
 * it under the terms of the GNU General Public License version 2 as
 * published by the Free Software Foundation.
 */

#include <linux/io.h>
#include <linux/clk.h>
#include <linux/err.h>
#include <linux/delay.h>
#include <linux/device.h>
#include <linux/dmaengine.h>
#include <linux/bitops.h>
#include <linux/interrupt.h>
#include <linux/module.h>
#include <linux/platform_device.h>
#include <linux/sched.h>
#include <linux/scatterlist.h>
#include <linux/spi/spi.h>

#include <linux/platform_data/dma-ep93xx.h>
#include <linux/platform_data/spi-ep93xx.h>

#define SSPCR0			0x0000
#define SSPCR0_MODE_SHIFT	6
#define SSPCR0_SCR_SHIFT	8

#define SSPCR1			0x0004
#define SSPCR1_RIE		BIT(0)
#define SSPCR1_TIE		BIT(1)
#define SSPCR1_RORIE		BIT(2)
#define SSPCR1_LBM		BIT(3)
#define SSPCR1_SSE		BIT(4)
#define SSPCR1_MS		BIT(5)
#define SSPCR1_SOD		BIT(6)

#define SSPDR			0x0008

#define SSPSR			0x000c
#define SSPSR_TFE		BIT(0)
#define SSPSR_TNF		BIT(1)
#define SSPSR_RNE		BIT(2)
#define SSPSR_RFF		BIT(3)
#define SSPSR_BSY		BIT(4)
#define SSPCPSR			0x0010

#define SSPIIR			0x0014
#define SSPIIR_RIS		BIT(0)
#define SSPIIR_TIS		BIT(1)
#define SSPIIR_RORIS		BIT(2)
#define SSPICR			SSPIIR

/* timeout in milliseconds */
#define SPI_TIMEOUT		5
/* maximum depth of RX/TX FIFO */
#define SPI_FIFO_SIZE		8

/**
 * struct ep93xx_spi - EP93xx SPI controller structure
 * @pdev: pointer to platform device
 * @clk: clock for the controller
 * @regs_base: pointer to ioremap()'d registers
 * @sspdr_phys: physical address of the SSPDR register
 * @min_rate: minimum clock rate (in Hz) supported by the controller
 * @max_rate: maximum clock rate (in Hz) supported by the controller
 * @wait: wait here until given transfer is completed
 * @current_msg: message that is currently processed (or %NULL if none)
 * @tx: current byte in transfer to transmit
 * @rx: current byte in transfer to receive
 * @fifo_level: how full is FIFO (%0..%SPI_FIFO_SIZE - %1). Receiving one
 *              frame decreases this level and sending one frame increases it.
 * @dma_rx: RX DMA channel
 * @dma_tx: TX DMA channel
 * @dma_rx_data: RX parameters passed to the DMA engine
 * @dma_tx_data: TX parameters passed to the DMA engine
 * @rx_sgt: sg table for RX transfers
 * @tx_sgt: sg table for TX transfers
 * @zeropage: dummy page used as RX buffer when only TX buffer is passed in by
 *            the client
 */
struct ep93xx_spi {
	const struct platform_device	*pdev;
	struct clk			*clk;
	void __iomem			*regs_base;
	unsigned long			sspdr_phys;
	unsigned long			min_rate;
	unsigned long			max_rate;
	struct completion		wait;
	struct spi_message		*current_msg;
	size_t				tx;
	size_t				rx;
	size_t				fifo_level;
	struct dma_chan			*dma_rx;
	struct dma_chan			*dma_tx;
	struct ep93xx_dma_data		dma_rx_data;
	struct ep93xx_dma_data		dma_tx_data;
	struct sg_table			rx_sgt;
	struct sg_table			tx_sgt;
	void				*zeropage;
};

/**
 * struct ep93xx_spi_chip - SPI device hardware settings
 * @spi: back pointer to the SPI device
 * @ops: private chip operations
 */
struct ep93xx_spi_chip {
	const struct spi_device		*spi;
	struct ep93xx_spi_chip_ops	*ops;
};

/* converts bits per word to CR0.DSS value */
#define bits_per_word_to_dss(bpw)	((bpw) - 1)

static void ep93xx_spi_write_u8(const struct ep93xx_spi *espi,
				u16 reg, u8 value)
{
	writeb(value, espi->regs_base + reg);
}

static u8 ep93xx_spi_read_u8(const struct ep93xx_spi *spi, u16 reg)
{
	return readb(spi->regs_base + reg);
}

static void ep93xx_spi_write_u16(const struct ep93xx_spi *espi,
				 u16 reg, u16 value)
{
	writew(value, espi->regs_base + reg);
}

static u16 ep93xx_spi_read_u16(const struct ep93xx_spi *spi, u16 reg)
{
	return readw(spi->regs_base + reg);
}

static int ep93xx_spi_enable(const struct ep93xx_spi *espi)
{
	u8 regval;
	int err;

	err = clk_enable(espi->clk);
	if (err)
		return err;

	regval = ep93xx_spi_read_u8(espi, SSPCR1);
	regval |= SSPCR1_SSE;
	ep93xx_spi_write_u8(espi, SSPCR1, regval);

	return 0;
}

static void ep93xx_spi_disable(const struct ep93xx_spi *espi)
{
	u8 regval;

	regval = ep93xx_spi_read_u8(espi, SSPCR1);
	regval &= ~SSPCR1_SSE;
	ep93xx_spi_write_u8(espi, SSPCR1, regval);

	clk_disable(espi->clk);
}

static void ep93xx_spi_enable_interrupts(const struct ep93xx_spi *espi)
{
	u8 regval;

	regval = ep93xx_spi_read_u8(espi, SSPCR1);
	regval |= (SSPCR1_RORIE | SSPCR1_TIE | SSPCR1_RIE);
	ep93xx_spi_write_u8(espi, SSPCR1, regval);
}

static void ep93xx_spi_disable_interrupts(const struct ep93xx_spi *espi)
{
	u8 regval;

	regval = ep93xx_spi_read_u8(espi, SSPCR1);
	regval &= ~(SSPCR1_RORIE | SSPCR1_TIE | SSPCR1_RIE);
	ep93xx_spi_write_u8(espi, SSPCR1, regval);
}

/**
 * ep93xx_spi_calc_divisors() - calculates SPI clock divisors
 * @espi: ep93xx SPI controller struct
 * @rate: desired SPI output clock rate
 * @div_cpsr: pointer to return the cpsr (pre-scaler) divider
 * @div_scr: pointer to return the scr divider
 */
static int ep93xx_spi_calc_divisors(const struct ep93xx_spi *espi,
				    unsigned long rate,
				    u8 *div_cpsr, u8 *div_scr)
{
	unsigned long spi_clk_rate = clk_get_rate(espi->clk);
	int cpsr, scr;

	/*
	 * Make sure that max value is between values supported by the
	 * controller. Note that minimum value is already checked in
	 * ep93xx_spi_transfer_one_message().
	 */
	rate = clamp(rate, espi->min_rate, espi->max_rate);

	/*
	 * Calculate divisors so that we can get speed according the
	 * following formula:
	 *	rate = spi_clock_rate / (cpsr * (1 + scr))
	 *
	 * cpsr must be even number and starts from 2, scr can be any number
	 * between 0 and 255.
	 */
	for (cpsr = 2; cpsr <= 254; cpsr += 2) {
		for (scr = 0; scr <= 255; scr++) {
			if ((spi_clk_rate / (cpsr * (scr + 1))) <= rate) {
				*div_scr = (u8)scr;
				*div_cpsr = (u8)cpsr;
				return 0;
			}
		}
	}

	return -EINVAL;
}

static void ep93xx_spi_cs_control(struct spi_device *spi, bool control)
{
	struct ep93xx_spi_chip *chip = spi_get_ctldata(spi);
	int value = (spi->mode & SPI_CS_HIGH) ? control : !control;

	if (chip->ops && chip->ops->cs_control)
		chip->ops->cs_control(spi, value);
}

/**
 * ep93xx_spi_setup() - setup an SPI device
 * @spi: SPI device to setup
 *
 * This function sets up SPI device mode, speed etc. Can be called multiple
 * times for a single device. Returns %0 in case of success, negative error in
 * case of failure. When this function returns success, the device is
 * deselected.
 */
static int ep93xx_spi_setup(struct spi_device *spi)
{
	struct ep93xx_spi *espi = spi_master_get_devdata(spi->master);
	struct ep93xx_spi_chip *chip;

	chip = spi_get_ctldata(spi);
	if (!chip) {
		dev_dbg(&espi->pdev->dev, "initial setup for %s\n",
			spi->modalias);

		chip = kzalloc(sizeof(*chip), GFP_KERNEL);
		if (!chip)
			return -ENOMEM;

		chip->spi = spi;
		chip->ops = spi->controller_data;

		if (chip->ops && chip->ops->setup) {
			int ret = chip->ops->setup(spi);
			if (ret) {
				kfree(chip);
				return ret;
			}
		}

		spi_set_ctldata(spi, chip);
	}

	ep93xx_spi_cs_control(spi, false);
	return 0;
}

/**
 * ep93xx_spi_cleanup() - cleans up master controller specific state
 * @spi: SPI device to cleanup
 *
 * This function releases master controller specific state for given @spi
 * device.
 */
static void ep93xx_spi_cleanup(struct spi_device *spi)
{
	struct ep93xx_spi_chip *chip;

	chip = spi_get_ctldata(spi);
	if (chip) {
		if (chip->ops && chip->ops->cleanup)
			chip->ops->cleanup(spi);
		spi_set_ctldata(spi, NULL);
		kfree(chip);
	}
}

/**
 * ep93xx_spi_chip_setup() - configures hardware according to given @chip
 * @espi: ep93xx SPI controller struct
 * @chip: chip specific settings
 * @speed_hz: transfer speed
 * @bits_per_word: transfer bits_per_word
 */
static int ep93xx_spi_chip_setup(const struct ep93xx_spi *espi,
				 const struct ep93xx_spi_chip *chip,
				 u32 speed_hz, u8 bits_per_word)
{
	u8 dss = bits_per_word_to_dss(bits_per_word);
	u8 div_cpsr = 0;
	u8 div_scr = 0;
	u16 cr0;
	int err;

	err = ep93xx_spi_calc_divisors(espi, speed_hz, &div_cpsr, &div_scr);
	if (err)
		return err;

	cr0 = div_scr << SSPCR0_SCR_SHIFT;
	cr0 |= (chip->spi->mode & (SPI_CPHA|SPI_CPOL)) << SSPCR0_MODE_SHIFT;
	cr0 |= dss;

	dev_dbg(&espi->pdev->dev, "setup: mode %d, cpsr %d, scr %d, dss %d\n",
		chip->spi->mode, div_cpsr, div_scr, dss);
<<<<<<< HEAD
	dev_dbg(&espi->pdev->dev, "setup: cr0 %#x", cr0);
=======
	dev_dbg(&espi->pdev->dev, "setup: cr0 %#x\n", cr0);
>>>>>>> d8ec26d7

	ep93xx_spi_write_u8(espi, SSPCPSR, div_cpsr);
	ep93xx_spi_write_u16(espi, SSPCR0, cr0);

	return 0;
}

static void ep93xx_do_write(struct ep93xx_spi *espi, struct spi_transfer *t)
{
	if (t->bits_per_word > 8) {
		u16 tx_val = 0;

		if (t->tx_buf)
			tx_val = ((u16 *)t->tx_buf)[espi->tx];
		ep93xx_spi_write_u16(espi, SSPDR, tx_val);
		espi->tx += sizeof(tx_val);
	} else {
		u8 tx_val = 0;

		if (t->tx_buf)
			tx_val = ((u8 *)t->tx_buf)[espi->tx];
		ep93xx_spi_write_u8(espi, SSPDR, tx_val);
		espi->tx += sizeof(tx_val);
	}
}

static void ep93xx_do_read(struct ep93xx_spi *espi, struct spi_transfer *t)
{
	if (t->bits_per_word > 8) {
		u16 rx_val;

		rx_val = ep93xx_spi_read_u16(espi, SSPDR);
		if (t->rx_buf)
			((u16 *)t->rx_buf)[espi->rx] = rx_val;
		espi->rx += sizeof(rx_val);
	} else {
		u8 rx_val;

		rx_val = ep93xx_spi_read_u8(espi, SSPDR);
		if (t->rx_buf)
			((u8 *)t->rx_buf)[espi->rx] = rx_val;
		espi->rx += sizeof(rx_val);
	}
}

/**
 * ep93xx_spi_read_write() - perform next RX/TX transfer
 * @espi: ep93xx SPI controller struct
 *
 * This function transfers next bytes (or half-words) to/from RX/TX FIFOs. If
 * called several times, the whole transfer will be completed. Returns
 * %-EINPROGRESS when current transfer was not yet completed otherwise %0.
 *
 * When this function is finished, RX FIFO should be empty and TX FIFO should be
 * full.
 */
static int ep93xx_spi_read_write(struct ep93xx_spi *espi)
{
	struct spi_message *msg = espi->current_msg;
	struct spi_transfer *t = msg->state;

	/* read as long as RX FIFO has frames in it */
	while ((ep93xx_spi_read_u8(espi, SSPSR) & SSPSR_RNE)) {
		ep93xx_do_read(espi, t);
		espi->fifo_level--;
	}

	/* write as long as TX FIFO has room */
	while (espi->fifo_level < SPI_FIFO_SIZE && espi->tx < t->len) {
		ep93xx_do_write(espi, t);
		espi->fifo_level++;
	}

	if (espi->rx == t->len)
		return 0;

	return -EINPROGRESS;
}

static void ep93xx_spi_pio_transfer(struct ep93xx_spi *espi)
{
	/*
	 * Now everything is set up for the current transfer. We prime the TX
	 * FIFO, enable interrupts, and wait for the transfer to complete.
	 */
	if (ep93xx_spi_read_write(espi)) {
		ep93xx_spi_enable_interrupts(espi);
		wait_for_completion(&espi->wait);
	}
}

/**
 * ep93xx_spi_dma_prepare() - prepares a DMA transfer
 * @espi: ep93xx SPI controller struct
 * @dir: DMA transfer direction
 *
 * Function configures the DMA, maps the buffer and prepares the DMA
 * descriptor. Returns a valid DMA descriptor in case of success and ERR_PTR
 * in case of failure.
 */
static struct dma_async_tx_descriptor *
ep93xx_spi_dma_prepare(struct ep93xx_spi *espi, enum dma_transfer_direction dir)
{
	struct spi_transfer *t = espi->current_msg->state;
	struct dma_async_tx_descriptor *txd;
	enum dma_slave_buswidth buswidth;
	struct dma_slave_config conf;
	struct scatterlist *sg;
	struct sg_table *sgt;
	struct dma_chan *chan;
	const void *buf, *pbuf;
	size_t len = t->len;
	int i, ret, nents;

	if (t->bits_per_word > 8)
		buswidth = DMA_SLAVE_BUSWIDTH_2_BYTES;
	else
		buswidth = DMA_SLAVE_BUSWIDTH_1_BYTE;

	memset(&conf, 0, sizeof(conf));
	conf.direction = dir;

	if (dir == DMA_DEV_TO_MEM) {
		chan = espi->dma_rx;
		buf = t->rx_buf;
		sgt = &espi->rx_sgt;

		conf.src_addr = espi->sspdr_phys;
		conf.src_addr_width = buswidth;
	} else {
		chan = espi->dma_tx;
		buf = t->tx_buf;
		sgt = &espi->tx_sgt;

		conf.dst_addr = espi->sspdr_phys;
		conf.dst_addr_width = buswidth;
	}

	ret = dmaengine_slave_config(chan, &conf);
	if (ret)
		return ERR_PTR(ret);

	/*
	 * We need to split the transfer into PAGE_SIZE'd chunks. This is
	 * because we are using @espi->zeropage to provide a zero RX buffer
	 * for the TX transfers and we have only allocated one page for that.
	 *
	 * For performance reasons we allocate a new sg_table only when
	 * needed. Otherwise we will re-use the current one. Eventually the
	 * last sg_table is released in ep93xx_spi_release_dma().
	 */

	nents = DIV_ROUND_UP(len, PAGE_SIZE);
	if (nents != sgt->nents) {
		sg_free_table(sgt);

		ret = sg_alloc_table(sgt, nents, GFP_KERNEL);
		if (ret)
			return ERR_PTR(ret);
	}

	pbuf = buf;
	for_each_sg(sgt->sgl, sg, sgt->nents, i) {
		size_t bytes = min_t(size_t, len, PAGE_SIZE);

		if (buf) {
			sg_set_page(sg, virt_to_page(pbuf), bytes,
				    offset_in_page(pbuf));
		} else {
			sg_set_page(sg, virt_to_page(espi->zeropage),
				    bytes, 0);
		}

		pbuf += bytes;
		len -= bytes;
	}

	if (WARN_ON(len)) {
<<<<<<< HEAD
		dev_warn(&espi->pdev->dev, "len = %zu expected 0!", len);
=======
		dev_warn(&espi->pdev->dev, "len = %zu expected 0!\n", len);
>>>>>>> d8ec26d7
		return ERR_PTR(-EINVAL);
	}

	nents = dma_map_sg(chan->device->dev, sgt->sgl, sgt->nents, dir);
	if (!nents)
		return ERR_PTR(-ENOMEM);

	txd = dmaengine_prep_slave_sg(chan, sgt->sgl, nents, dir, DMA_CTRL_ACK);
	if (!txd) {
		dma_unmap_sg(chan->device->dev, sgt->sgl, sgt->nents, dir);
		return ERR_PTR(-ENOMEM);
	}
	return txd;
}

/**
 * ep93xx_spi_dma_finish() - finishes with a DMA transfer
 * @espi: ep93xx SPI controller struct
 * @dir: DMA transfer direction
 *
 * Function finishes with the DMA transfer. After this, the DMA buffer is
 * unmapped.
 */
static void ep93xx_spi_dma_finish(struct ep93xx_spi *espi,
				  enum dma_transfer_direction dir)
{
	struct dma_chan *chan;
	struct sg_table *sgt;

	if (dir == DMA_DEV_TO_MEM) {
		chan = espi->dma_rx;
		sgt = &espi->rx_sgt;
	} else {
		chan = espi->dma_tx;
		sgt = &espi->tx_sgt;
	}

	dma_unmap_sg(chan->device->dev, sgt->sgl, sgt->nents, dir);
}

static void ep93xx_spi_dma_callback(void *callback_param)
{
	complete(callback_param);
}

static void ep93xx_spi_dma_transfer(struct ep93xx_spi *espi)
{
	struct spi_message *msg = espi->current_msg;
	struct dma_async_tx_descriptor *rxd, *txd;

	rxd = ep93xx_spi_dma_prepare(espi, DMA_DEV_TO_MEM);
	if (IS_ERR(rxd)) {
		dev_err(&espi->pdev->dev, "DMA RX failed: %ld\n", PTR_ERR(rxd));
		msg->status = PTR_ERR(rxd);
		return;
	}

	txd = ep93xx_spi_dma_prepare(espi, DMA_MEM_TO_DEV);
	if (IS_ERR(txd)) {
		ep93xx_spi_dma_finish(espi, DMA_DEV_TO_MEM);
		dev_err(&espi->pdev->dev, "DMA TX failed: %ld\n", PTR_ERR(rxd));
		msg->status = PTR_ERR(txd);
		return;
	}

	/* We are ready when RX is done */
	rxd->callback = ep93xx_spi_dma_callback;
	rxd->callback_param = &espi->wait;

	/* Now submit both descriptors and wait while they finish */
	dmaengine_submit(rxd);
	dmaengine_submit(txd);

	dma_async_issue_pending(espi->dma_rx);
	dma_async_issue_pending(espi->dma_tx);

	wait_for_completion(&espi->wait);

	ep93xx_spi_dma_finish(espi, DMA_MEM_TO_DEV);
	ep93xx_spi_dma_finish(espi, DMA_DEV_TO_MEM);
}

/**
 * ep93xx_spi_process_transfer() - processes one SPI transfer
 * @espi: ep93xx SPI controller struct
 * @msg: current message
 * @t: transfer to process
 *
 * This function processes one SPI transfer given in @t. Function waits until
 * transfer is complete (may sleep) and updates @msg->status based on whether
 * transfer was successfully processed or not.
 */
static void ep93xx_spi_process_transfer(struct ep93xx_spi *espi,
					struct spi_message *msg,
					struct spi_transfer *t)
{
	struct ep93xx_spi_chip *chip = spi_get_ctldata(msg->spi);
	int err;

	msg->state = t;

	err = ep93xx_spi_chip_setup(espi, chip, t->speed_hz, t->bits_per_word);
	if (err) {
		dev_err(&espi->pdev->dev,
			"failed to setup chip for transfer\n");
		msg->status = err;
		return;
	}

	espi->rx = 0;
	espi->tx = 0;

	/*
	 * There is no point of setting up DMA for the transfers which will
	 * fit into the FIFO and can be transferred with a single interrupt.
	 * So in these cases we will be using PIO and don't bother for DMA.
	 */
	if (espi->dma_rx && t->len > SPI_FIFO_SIZE)
		ep93xx_spi_dma_transfer(espi);
	else
		ep93xx_spi_pio_transfer(espi);

	/*
	 * In case of error during transmit, we bail out from processing
	 * the message.
	 */
	if (msg->status)
		return;

	msg->actual_length += t->len;

	/*
	 * After this transfer is finished, perform any possible
	 * post-transfer actions requested by the protocol driver.
	 */
	if (t->delay_usecs) {
		set_current_state(TASK_UNINTERRUPTIBLE);
		schedule_timeout(usecs_to_jiffies(t->delay_usecs));
	}
	if (t->cs_change) {
		if (!list_is_last(&t->transfer_list, &msg->transfers)) {
			/*
			 * In case protocol driver is asking us to drop the
			 * chipselect briefly, we let the scheduler to handle
			 * any "delay" here.
			 */
			ep93xx_spi_cs_control(msg->spi, false);
			cond_resched();
			ep93xx_spi_cs_control(msg->spi, true);
		}
	}
}

/*
 * ep93xx_spi_process_message() - process one SPI message
 * @espi: ep93xx SPI controller struct
 * @msg: message to process
 *
 * This function processes a single SPI message. We go through all transfers in
 * the message and pass them to ep93xx_spi_process_transfer(). Chipselect is
 * asserted during the whole message (unless per transfer cs_change is set).
 *
 * @msg->status contains %0 in case of success or negative error code in case of
 * failure.
 */
static void ep93xx_spi_process_message(struct ep93xx_spi *espi,
				       struct spi_message *msg)
{
	unsigned long timeout;
	struct spi_transfer *t;
	int err;

	/*
	 * Enable the SPI controller and its clock.
	 */
	err = ep93xx_spi_enable(espi);
	if (err) {
		dev_err(&espi->pdev->dev, "failed to enable SPI controller\n");
		msg->status = err;
		return;
	}

	/*
	 * Just to be sure: flush any data from RX FIFO.
	 */
	timeout = jiffies + msecs_to_jiffies(SPI_TIMEOUT);
	while (ep93xx_spi_read_u16(espi, SSPSR) & SSPSR_RNE) {
		if (time_after(jiffies, timeout)) {
			dev_warn(&espi->pdev->dev,
				 "timeout while flushing RX FIFO\n");
			msg->status = -ETIMEDOUT;
			return;
		}
		ep93xx_spi_read_u16(espi, SSPDR);
	}

	/*
	 * We explicitly handle FIFO level. This way we don't have to check TX
	 * FIFO status using %SSPSR_TNF bit which may cause RX FIFO overruns.
	 */
	espi->fifo_level = 0;

	/*
	 * Assert the chipselect.
	 */
	ep93xx_spi_cs_control(msg->spi, true);

	list_for_each_entry(t, &msg->transfers, transfer_list) {
		ep93xx_spi_process_transfer(espi, msg, t);
		if (msg->status)
			break;
	}

	/*
	 * Now the whole message is transferred (or failed for some reason). We
	 * deselect the device and disable the SPI controller.
	 */
	ep93xx_spi_cs_control(msg->spi, false);
	ep93xx_spi_disable(espi);
}

static int ep93xx_spi_transfer_one_message(struct spi_master *master,
					   struct spi_message *msg)
{
	struct ep93xx_spi *espi = spi_master_get_devdata(master);
	struct spi_transfer *t;

	/* first validate each transfer */
	list_for_each_entry(t, &msg->transfers, transfer_list) {
		if (t->speed_hz < espi->min_rate)
			return -EINVAL;
	}

	msg->state = NULL;
	msg->status = 0;
	msg->actual_length = 0;

	espi->current_msg = msg;
	ep93xx_spi_process_message(espi, msg);
	espi->current_msg = NULL;

	spi_finalize_current_message(master);

	return 0;
}

static irqreturn_t ep93xx_spi_interrupt(int irq, void *dev_id)
{
	struct ep93xx_spi *espi = dev_id;
	u8 irq_status = ep93xx_spi_read_u8(espi, SSPIIR);

	/*
	 * If we got ROR (receive overrun) interrupt we know that something is
	 * wrong. Just abort the message.
	 */
	if (unlikely(irq_status & SSPIIR_RORIS)) {
		/* clear the overrun interrupt */
		ep93xx_spi_write_u8(espi, SSPICR, 0);
		dev_warn(&espi->pdev->dev,
			 "receive overrun, aborting the message\n");
		espi->current_msg->status = -EIO;
	} else {
		/*
		 * Interrupt is either RX (RIS) or TX (TIS). For both cases we
		 * simply execute next data transfer.
		 */
		if (ep93xx_spi_read_write(espi)) {
			/*
			 * In normal case, there still is some processing left
			 * for current transfer. Let's wait for the next
			 * interrupt then.
			 */
			return IRQ_HANDLED;
		}
	}

	/*
	 * Current transfer is finished, either with error or with success. In
	 * any case we disable interrupts and notify the worker to handle
	 * any post-processing of the message.
	 */
	ep93xx_spi_disable_interrupts(espi);
	complete(&espi->wait);
	return IRQ_HANDLED;
}

static bool ep93xx_spi_dma_filter(struct dma_chan *chan, void *filter_param)
{
	if (ep93xx_dma_chan_is_m2p(chan))
		return false;

	chan->private = filter_param;
	return true;
}

static int ep93xx_spi_setup_dma(struct ep93xx_spi *espi)
{
	dma_cap_mask_t mask;
	int ret;

	espi->zeropage = (void *)get_zeroed_page(GFP_KERNEL);
	if (!espi->zeropage)
		return -ENOMEM;

	dma_cap_zero(mask);
	dma_cap_set(DMA_SLAVE, mask);

	espi->dma_rx_data.port = EP93XX_DMA_SSP;
	espi->dma_rx_data.direction = DMA_DEV_TO_MEM;
	espi->dma_rx_data.name = "ep93xx-spi-rx";

	espi->dma_rx = dma_request_channel(mask, ep93xx_spi_dma_filter,
					   &espi->dma_rx_data);
	if (!espi->dma_rx) {
		ret = -ENODEV;
		goto fail_free_page;
	}

	espi->dma_tx_data.port = EP93XX_DMA_SSP;
	espi->dma_tx_data.direction = DMA_MEM_TO_DEV;
	espi->dma_tx_data.name = "ep93xx-spi-tx";

	espi->dma_tx = dma_request_channel(mask, ep93xx_spi_dma_filter,
					   &espi->dma_tx_data);
	if (!espi->dma_tx) {
		ret = -ENODEV;
		goto fail_release_rx;
	}

	return 0;

fail_release_rx:
	dma_release_channel(espi->dma_rx);
	espi->dma_rx = NULL;
fail_free_page:
	free_page((unsigned long)espi->zeropage);

	return ret;
}

static void ep93xx_spi_release_dma(struct ep93xx_spi *espi)
{
	if (espi->dma_rx) {
		dma_release_channel(espi->dma_rx);
		sg_free_table(&espi->rx_sgt);
	}
	if (espi->dma_tx) {
		dma_release_channel(espi->dma_tx);
		sg_free_table(&espi->tx_sgt);
	}

	if (espi->zeropage)
		free_page((unsigned long)espi->zeropage);
}

static int ep93xx_spi_probe(struct platform_device *pdev)
{
	struct spi_master *master;
	struct ep93xx_spi_info *info;
	struct ep93xx_spi *espi;
	struct resource *res;
	int irq;
	int error;

	info = dev_get_platdata(&pdev->dev);

	irq = platform_get_irq(pdev, 0);
	if (irq < 0) {
		dev_err(&pdev->dev, "failed to get irq resources\n");
		return -EBUSY;
	}

	res = platform_get_resource(pdev, IORESOURCE_MEM, 0);
	if (!res) {
		dev_err(&pdev->dev, "unable to get iomem resource\n");
		return -ENODEV;
	}

	master = spi_alloc_master(&pdev->dev, sizeof(*espi));
	if (!master)
		return -ENOMEM;

	master->setup = ep93xx_spi_setup;
	master->transfer_one_message = ep93xx_spi_transfer_one_message;
	master->cleanup = ep93xx_spi_cleanup;
	master->bus_num = pdev->id;
	master->num_chipselect = info->num_chipselect;
	master->mode_bits = SPI_CPOL | SPI_CPHA | SPI_CS_HIGH;
	master->bits_per_word_mask = SPI_BPW_RANGE_MASK(4, 16);

	platform_set_drvdata(pdev, master);

	espi = spi_master_get_devdata(master);

	espi->clk = devm_clk_get(&pdev->dev, NULL);
	if (IS_ERR(espi->clk)) {
		dev_err(&pdev->dev, "unable to get spi clock\n");
		error = PTR_ERR(espi->clk);
		goto fail_release_master;
	}

	init_completion(&espi->wait);

	/*
	 * Calculate maximum and minimum supported clock rates
	 * for the controller.
	 */
	espi->max_rate = clk_get_rate(espi->clk) / 2;
	espi->min_rate = clk_get_rate(espi->clk) / (254 * 256);
	espi->pdev = pdev;

	espi->sspdr_phys = res->start + SSPDR;

	espi->regs_base = devm_ioremap_resource(&pdev->dev, res);
	if (IS_ERR(espi->regs_base)) {
		error = PTR_ERR(espi->regs_base);
		goto fail_release_master;
	}

	error = devm_request_irq(&pdev->dev, irq, ep93xx_spi_interrupt,
				0, "ep93xx-spi", espi);
	if (error) {
		dev_err(&pdev->dev, "failed to request irq\n");
		goto fail_release_master;
	}

	if (info->use_dma && ep93xx_spi_setup_dma(espi))
		dev_warn(&pdev->dev, "DMA setup failed. Falling back to PIO\n");

	/* make sure that the hardware is disabled */
	ep93xx_spi_write_u8(espi, SSPCR1, 0);

	error = devm_spi_register_master(&pdev->dev, master);
	if (error) {
		dev_err(&pdev->dev, "failed to register SPI master\n");
		goto fail_free_dma;
	}

	dev_info(&pdev->dev, "EP93xx SPI Controller at 0x%08lx irq %d\n",
		 (unsigned long)res->start, irq);

	return 0;

fail_free_dma:
	ep93xx_spi_release_dma(espi);
fail_release_master:
	spi_master_put(master);

	return error;
}

static int ep93xx_spi_remove(struct platform_device *pdev)
{
	struct spi_master *master = platform_get_drvdata(pdev);
	struct ep93xx_spi *espi = spi_master_get_devdata(master);

	ep93xx_spi_release_dma(espi);

	return 0;
}

static struct platform_driver ep93xx_spi_driver = {
	.driver		= {
		.name	= "ep93xx-spi",
		.owner	= THIS_MODULE,
	},
	.probe		= ep93xx_spi_probe,
	.remove		= ep93xx_spi_remove,
};
module_platform_driver(ep93xx_spi_driver);

MODULE_DESCRIPTION("EP93xx SPI Controller driver");
MODULE_AUTHOR("Mika Westerberg <mika.westerberg@iki.fi>");
MODULE_LICENSE("GPL");
MODULE_ALIAS("platform:ep93xx-spi");<|MERGE_RESOLUTION|>--- conflicted
+++ resolved
@@ -330,11 +330,7 @@
 
 	dev_dbg(&espi->pdev->dev, "setup: mode %d, cpsr %d, scr %d, dss %d\n",
 		chip->spi->mode, div_cpsr, div_scr, dss);
-<<<<<<< HEAD
-	dev_dbg(&espi->pdev->dev, "setup: cr0 %#x", cr0);
-=======
 	dev_dbg(&espi->pdev->dev, "setup: cr0 %#x\n", cr0);
->>>>>>> d8ec26d7
 
 	ep93xx_spi_write_u8(espi, SSPCPSR, div_cpsr);
 	ep93xx_spi_write_u16(espi, SSPCR0, cr0);
@@ -513,11 +509,7 @@
 	}
 
 	if (WARN_ON(len)) {
-<<<<<<< HEAD
-		dev_warn(&espi->pdev->dev, "len = %zu expected 0!", len);
-=======
 		dev_warn(&espi->pdev->dev, "len = %zu expected 0!\n", len);
->>>>>>> d8ec26d7
 		return ERR_PTR(-EINVAL);
 	}
 
