--- conflicted
+++ resolved
@@ -171,11 +171,7 @@
  * to be exposed to client nodes in DT: include/dt-bindings/clock/gxbb-clkc.h
  */
 #define CLKID_SYS_PLL		  0
-<<<<<<< HEAD
-#define CLKID_CPUCLK		  1
-=======
 /* ID 1 is unused (it was used by the non-existing CLKID_CPUCLK before) */
->>>>>>> 3cf50f6b
 /* CLKID_HDMI_PLL */
 #define CLKID_FIXED_PLL		  3
 /* CLKID_FCLK_DIV2 */
@@ -288,12 +284,9 @@
 #define CLKID_CTS_MCLK_I958_SEL	  111
 #define CLKID_CTS_MCLK_I958_DIV	  112
 /* CLKID_CTS_I958 */
-<<<<<<< HEAD
-=======
 #define CLKID_32K_CLK		  114
 #define CLKID_32K_CLK_SEL	  115
 #define CLKID_32K_CLK_DIV	  116
->>>>>>> 3cf50f6b
 
 #define NR_CLKS			  117
 
