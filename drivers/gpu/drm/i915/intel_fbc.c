/*
 * Copyright © 2014 Intel Corporation
 *
 * Permission is hereby granted, free of charge, to any person obtaining a
 * copy of this software and associated documentation files (the "Software"),
 * to deal in the Software without restriction, including without limitation
 * the rights to use, copy, modify, merge, publish, distribute, sublicense,
 * and/or sell copies of the Software, and to permit persons to whom the
 * Software is furnished to do so, subject to the following conditions:
 *
 * The above copyright notice and this permission notice (including the next
 * paragraph) shall be included in all copies or substantial portions of the
 * Software.
 *
 * THE SOFTWARE IS PROVIDED "AS IS", WITHOUT WARRANTY OF ANY KIND, EXPRESS OR
 * IMPLIED, INCLUDING BUT NOT LIMITED TO THE WARRANTIES OF MERCHANTABILITY,
 * FITNESS FOR A PARTICULAR PURPOSE AND NONINFRINGEMENT.  IN NO EVENT SHALL
 * THE AUTHORS OR COPYRIGHT HOLDERS BE LIABLE FOR ANY CLAIM, DAMAGES OR OTHER
 * LIABILITY, WHETHER IN AN ACTION OF CONTRACT, TORT OR OTHERWISE, ARISING
 * FROM, OUT OF OR IN CONNECTION WITH THE SOFTWARE OR THE USE OR OTHER
 * DEALINGS IN THE SOFTWARE.
 */

/**
 * DOC: Frame Buffer Compression (FBC)
 *
 * FBC tries to save memory bandwidth (and so power consumption) by
 * compressing the amount of memory used by the display. It is total
 * transparent to user space and completely handled in the kernel.
 *
 * The benefits of FBC are mostly visible with solid backgrounds and
 * variation-less patterns. It comes from keeping the memory footprint small
 * and having fewer memory pages opened and accessed for refreshing the display.
 *
 * i915 is responsible to reserve stolen memory for FBC and configure its
 * offset on proper registers. The hardware takes care of all
 * compress/decompress. However there are many known cases where we have to
 * forcibly disable it to allow proper screen updates.
 */

#include "intel_drv.h"
#include "i915_drv.h"

static inline bool fbc_supported(struct drm_i915_private *dev_priv)
{
	return dev_priv->fbc.activate != NULL;
}

static inline bool fbc_on_pipe_a_only(struct drm_i915_private *dev_priv)
{
	return IS_HASWELL(dev_priv) || INTEL_INFO(dev_priv)->gen >= 8;
}

static inline bool fbc_on_plane_a_only(struct drm_i915_private *dev_priv)
{
	return INTEL_INFO(dev_priv)->gen < 4;
}

static inline bool fbc_on_pipe_a_only(struct drm_i915_private *dev_priv)
{
	return IS_HASWELL(dev_priv) || INTEL_INFO(dev_priv)->gen >= 8;
}

/*
 * In some platforms where the CRTC's x:0/y:0 coordinates doesn't match the
 * frontbuffer's x:0/y:0 coordinates we lie to the hardware about the plane's
 * origin so the x and y offsets can actually fit the registers. As a
 * consequence, the fence doesn't really start exactly at the display plane
 * address we program because it starts at the real start of the buffer, so we
 * have to take this into consideration here.
 */
static unsigned int get_crtc_fence_y_offset(struct intel_crtc *crtc)
{
	return crtc->base.y - crtc->adjusted_y;
}

/*
 * For SKL+, the plane source size used by the hardware is based on the value we
 * write to the PLANE_SIZE register. For BDW-, the hardware looks at the value
 * we wrote to PIPESRC.
 */
static void intel_fbc_get_plane_source_size(struct intel_crtc *crtc,
					    int *width, int *height)
{
	struct intel_plane_state *plane_state =
			to_intel_plane_state(crtc->base.primary->state);
	int w, h;

	if (intel_rotation_90_or_270(plane_state->base.rotation)) {
		w = drm_rect_height(&plane_state->src) >> 16;
		h = drm_rect_width(&plane_state->src) >> 16;
	} else {
		w = drm_rect_width(&plane_state->src) >> 16;
		h = drm_rect_height(&plane_state->src) >> 16;
	}

	if (width)
		*width = w;
	if (height)
		*height = h;
}

static int intel_fbc_calculate_cfb_size(struct intel_crtc *crtc,
					struct drm_framebuffer *fb)
{
	struct drm_i915_private *dev_priv = crtc->base.dev->dev_private;
	int lines;

	intel_fbc_get_plane_source_size(crtc, NULL, &lines);
	if (INTEL_INFO(dev_priv)->gen >= 7)
		lines = min(lines, 2048);

	/* Hardware needs the full buffer stride, not just the active area. */
	return lines * fb->pitches[0];
}

static void i8xx_fbc_deactivate(struct drm_i915_private *dev_priv)
{
	u32 fbc_ctl;

	dev_priv->fbc.active = false;

	/* Disable compression */
	fbc_ctl = I915_READ(FBC_CONTROL);
	if ((fbc_ctl & FBC_CTL_EN) == 0)
		return;

	fbc_ctl &= ~FBC_CTL_EN;
	I915_WRITE(FBC_CONTROL, fbc_ctl);

	/* Wait for compressing bit to clear */
	if (wait_for((I915_READ(FBC_STATUS) & FBC_STAT_COMPRESSING) == 0, 10)) {
		DRM_DEBUG_KMS("FBC idle timed out\n");
		return;
	}
}

static void i8xx_fbc_activate(struct intel_crtc *crtc)
{
	struct drm_i915_private *dev_priv = crtc->base.dev->dev_private;
	struct drm_framebuffer *fb = crtc->base.primary->fb;
	struct drm_i915_gem_object *obj = intel_fb_obj(fb);
	int cfb_pitch;
	int i;
	u32 fbc_ctl;

	dev_priv->fbc.active = true;

	/* Note: fbc.threshold == 1 for i8xx */
	cfb_pitch = intel_fbc_calculate_cfb_size(crtc, fb) / FBC_LL_SIZE;
	if (fb->pitches[0] < cfb_pitch)
		cfb_pitch = fb->pitches[0];

	/* FBC_CTL wants 32B or 64B units */
	if (IS_GEN2(dev_priv))
		cfb_pitch = (cfb_pitch / 32) - 1;
	else
		cfb_pitch = (cfb_pitch / 64) - 1;

	/* Clear old tags */
	for (i = 0; i < (FBC_LL_SIZE / 32) + 1; i++)
		I915_WRITE(FBC_TAG(i), 0);

	if (IS_GEN4(dev_priv)) {
		u32 fbc_ctl2;

		/* Set it up... */
		fbc_ctl2 = FBC_CTL_FENCE_DBL | FBC_CTL_IDLE_IMM | FBC_CTL_CPU_FENCE;
		fbc_ctl2 |= FBC_CTL_PLANE(crtc->plane);
		I915_WRITE(FBC_CONTROL2, fbc_ctl2);
		I915_WRITE(FBC_FENCE_OFF, get_crtc_fence_y_offset(crtc));
	}

	/* enable it... */
	fbc_ctl = I915_READ(FBC_CONTROL);
	fbc_ctl &= 0x3fff << FBC_CTL_INTERVAL_SHIFT;
	fbc_ctl |= FBC_CTL_EN | FBC_CTL_PERIODIC;
	if (IS_I945GM(dev_priv))
		fbc_ctl |= FBC_CTL_C3_IDLE; /* 945 needs special SR handling */
	fbc_ctl |= (cfb_pitch & 0xff) << FBC_CTL_STRIDE_SHIFT;
	fbc_ctl |= obj->fence_reg;
	I915_WRITE(FBC_CONTROL, fbc_ctl);
}

static bool i8xx_fbc_is_active(struct drm_i915_private *dev_priv)
{
	return I915_READ(FBC_CONTROL) & FBC_CTL_EN;
}

static void g4x_fbc_activate(struct intel_crtc *crtc)
{
	struct drm_i915_private *dev_priv = crtc->base.dev->dev_private;
	struct drm_framebuffer *fb = crtc->base.primary->fb;
	struct drm_i915_gem_object *obj = intel_fb_obj(fb);
	u32 dpfc_ctl;

	dev_priv->fbc.active = true;

	dpfc_ctl = DPFC_CTL_PLANE(crtc->plane) | DPFC_SR_EN;
	if (drm_format_plane_cpp(fb->pixel_format, 0) == 2)
		dpfc_ctl |= DPFC_CTL_LIMIT_2X;
	else
		dpfc_ctl |= DPFC_CTL_LIMIT_1X;
	dpfc_ctl |= DPFC_CTL_FENCE_EN | obj->fence_reg;

	I915_WRITE(DPFC_FENCE_YOFF, get_crtc_fence_y_offset(crtc));

	/* enable it... */
	I915_WRITE(DPFC_CONTROL, dpfc_ctl | DPFC_CTL_EN);
}

static void g4x_fbc_deactivate(struct drm_i915_private *dev_priv)
{
	u32 dpfc_ctl;

	dev_priv->fbc.active = false;

	/* Disable compression */
	dpfc_ctl = I915_READ(DPFC_CONTROL);
	if (dpfc_ctl & DPFC_CTL_EN) {
		dpfc_ctl &= ~DPFC_CTL_EN;
		I915_WRITE(DPFC_CONTROL, dpfc_ctl);
	}
}

static bool g4x_fbc_is_active(struct drm_i915_private *dev_priv)
{
	return I915_READ(DPFC_CONTROL) & DPFC_CTL_EN;
}

/* This function forces a CFB recompression through the nuke operation. */
static void intel_fbc_recompress(struct drm_i915_private *dev_priv)
{
	I915_WRITE(MSG_FBC_REND_STATE, FBC_REND_NUKE);
	POSTING_READ(MSG_FBC_REND_STATE);
}

static void ilk_fbc_activate(struct intel_crtc *crtc)
{
	struct drm_i915_private *dev_priv = crtc->base.dev->dev_private;
	struct drm_framebuffer *fb = crtc->base.primary->fb;
	struct drm_i915_gem_object *obj = intel_fb_obj(fb);
	u32 dpfc_ctl;
	int threshold = dev_priv->fbc.threshold;
	unsigned int y_offset;

	dev_priv->fbc.active = true;

	dpfc_ctl = DPFC_CTL_PLANE(crtc->plane);
	if (drm_format_plane_cpp(fb->pixel_format, 0) == 2)
		threshold++;

	switch (threshold) {
	case 4:
	case 3:
		dpfc_ctl |= DPFC_CTL_LIMIT_4X;
		break;
	case 2:
		dpfc_ctl |= DPFC_CTL_LIMIT_2X;
		break;
	case 1:
		dpfc_ctl |= DPFC_CTL_LIMIT_1X;
		break;
	}
	dpfc_ctl |= DPFC_CTL_FENCE_EN;
	if (IS_GEN5(dev_priv))
		dpfc_ctl |= obj->fence_reg;

	y_offset = get_crtc_fence_y_offset(crtc);
	I915_WRITE(ILK_DPFC_FENCE_YOFF, y_offset);
	I915_WRITE(ILK_FBC_RT_BASE, i915_gem_obj_ggtt_offset(obj) | ILK_FBC_RT_VALID);
	/* enable it... */
	I915_WRITE(ILK_DPFC_CONTROL, dpfc_ctl | DPFC_CTL_EN);

	if (IS_GEN6(dev_priv)) {
		I915_WRITE(SNB_DPFC_CTL_SA,
			   SNB_CPU_FENCE_ENABLE | obj->fence_reg);
		I915_WRITE(DPFC_CPU_FENCE_OFFSET, y_offset);
	}

	intel_fbc_recompress(dev_priv);
<<<<<<< HEAD

	DRM_DEBUG_KMS("enabled fbc on plane %c\n", plane_name(crtc->plane));
=======
>>>>>>> 1df59b84
}

static void ilk_fbc_deactivate(struct drm_i915_private *dev_priv)
{
	u32 dpfc_ctl;

	dev_priv->fbc.active = false;

	/* Disable compression */
	dpfc_ctl = I915_READ(ILK_DPFC_CONTROL);
	if (dpfc_ctl & DPFC_CTL_EN) {
		dpfc_ctl &= ~DPFC_CTL_EN;
		I915_WRITE(ILK_DPFC_CONTROL, dpfc_ctl);
	}
}

static bool ilk_fbc_is_active(struct drm_i915_private *dev_priv)
{
	return I915_READ(ILK_DPFC_CONTROL) & DPFC_CTL_EN;
}

static void gen7_fbc_activate(struct intel_crtc *crtc)
{
	struct drm_i915_private *dev_priv = crtc->base.dev->dev_private;
	struct drm_framebuffer *fb = crtc->base.primary->fb;
	struct drm_i915_gem_object *obj = intel_fb_obj(fb);
	u32 dpfc_ctl;
	int threshold = dev_priv->fbc.threshold;

	dev_priv->fbc.active = true;

	dpfc_ctl = 0;
	if (IS_IVYBRIDGE(dev_priv))
		dpfc_ctl |= IVB_DPFC_CTL_PLANE(crtc->plane);

	if (drm_format_plane_cpp(fb->pixel_format, 0) == 2)
		threshold++;

	switch (threshold) {
	case 4:
	case 3:
		dpfc_ctl |= DPFC_CTL_LIMIT_4X;
		break;
	case 2:
		dpfc_ctl |= DPFC_CTL_LIMIT_2X;
		break;
	case 1:
		dpfc_ctl |= DPFC_CTL_LIMIT_1X;
		break;
	}

	dpfc_ctl |= IVB_DPFC_CTL_FENCE_EN;

	if (dev_priv->fbc.false_color)
		dpfc_ctl |= FBC_CTL_FALSE_COLOR;

	if (IS_IVYBRIDGE(dev_priv)) {
		/* WaFbcAsynchFlipDisableFbcQueue:ivb */
		I915_WRITE(ILK_DISPLAY_CHICKEN1,
			   I915_READ(ILK_DISPLAY_CHICKEN1) |
			   ILK_FBCQ_DIS);
	} else if (IS_HASWELL(dev_priv) || IS_BROADWELL(dev_priv)) {
		/* WaFbcAsynchFlipDisableFbcQueue:hsw,bdw */
		I915_WRITE(CHICKEN_PIPESL_1(crtc->pipe),
			   I915_READ(CHICKEN_PIPESL_1(crtc->pipe)) |
			   HSW_FBCQ_DIS);
	}

	I915_WRITE(ILK_DPFC_CONTROL, dpfc_ctl | DPFC_CTL_EN);

	I915_WRITE(SNB_DPFC_CTL_SA,
		   SNB_CPU_FENCE_ENABLE | obj->fence_reg);
	I915_WRITE(DPFC_CPU_FENCE_OFFSET, get_crtc_fence_y_offset(crtc));

	intel_fbc_recompress(dev_priv);
<<<<<<< HEAD

	DRM_DEBUG_KMS("enabled fbc on plane %c\n", plane_name(crtc->plane));
=======
>>>>>>> 1df59b84
}

/**
 * intel_fbc_is_active - Is FBC active?
 * @dev_priv: i915 device instance
 *
 * This function is used to verify the current state of FBC.
 * FIXME: This should be tracked in the plane config eventually
 *        instead of queried at runtime for most callers.
 */
bool intel_fbc_is_active(struct drm_i915_private *dev_priv)
{
	return dev_priv->fbc.active;
}

static void intel_fbc_activate(const struct drm_framebuffer *fb)
{
	struct drm_i915_private *dev_priv = fb->dev->dev_private;
	struct intel_crtc *crtc = dev_priv->fbc.crtc;

	dev_priv->fbc.activate(crtc);

	dev_priv->fbc.fb_id = fb->base.id;
	dev_priv->fbc.y = crtc->base.y;
}

static void intel_fbc_work_fn(struct work_struct *__work)
{
	struct drm_i915_private *dev_priv =
		container_of(__work, struct drm_i915_private, fbc.work.work);
	struct intel_fbc_work *work = &dev_priv->fbc.work;
	struct intel_crtc *crtc = dev_priv->fbc.crtc;
	int delay_ms = 50;

retry:
	/* Delay the actual enabling to let pageflipping cease and the
	 * display to settle before starting the compression. Note that
	 * this delay also serves a second purpose: it allows for a
	 * vblank to pass after disabling the FBC before we attempt
	 * to modify the control registers.
	 *
	 * A more complicated solution would involve tracking vblanks
	 * following the termination of the page-flipping sequence
	 * and indeed performing the enable as a co-routine and not
	 * waiting synchronously upon the vblank.
	 *
	 * WaFbcWaitForVBlankBeforeEnable:ilk,snb
	 */
	wait_remaining_ms_from_jiffies(work->enable_jiffies, delay_ms);

	mutex_lock(&dev_priv->fbc.lock);

	/* Were we cancelled? */
	if (!work->scheduled)
		goto out;

	/* Were we delayed again while this function was sleeping? */
	if (time_after(work->enable_jiffies + msecs_to_jiffies(delay_ms),
		       jiffies)) {
		mutex_unlock(&dev_priv->fbc.lock);
		goto retry;
	}

	if (crtc->base.primary->fb == work->fb)
		intel_fbc_activate(work->fb);

	work->scheduled = false;

out:
	mutex_unlock(&dev_priv->fbc.lock);
}

static void intel_fbc_cancel_work(struct drm_i915_private *dev_priv)
{
	WARN_ON(!mutex_is_locked(&dev_priv->fbc.lock));
<<<<<<< HEAD

	if (dev_priv->fbc.fbc_work == NULL)
		return;

	/* Synchronisation is provided by struct_mutex and checking of
	 * dev_priv->fbc.fbc_work, so we can perform the cancellation
	 * entirely asynchronously.
	 */
	if (cancel_delayed_work(&dev_priv->fbc.fbc_work->work))
		/* tasklet was killed before being run, clean up */
		kfree(dev_priv->fbc.fbc_work);

	/* Mark the work as no longer wanted so that if it does
	 * wake-up (because the work was already running and waiting
	 * for our mutex), it will discover that is no longer
	 * necessary to run.
	 */
	dev_priv->fbc.fbc_work = NULL;
=======
	dev_priv->fbc.work.scheduled = false;
>>>>>>> 1df59b84
}

static void intel_fbc_schedule_activation(struct intel_crtc *crtc)
{
	struct drm_i915_private *dev_priv = crtc->base.dev->dev_private;
	struct intel_fbc_work *work = &dev_priv->fbc.work;

	WARN_ON(!mutex_is_locked(&dev_priv->fbc.lock));

	/* It is useless to call intel_fbc_cancel_work() in this function since
	 * we're not releasing fbc.lock, so it won't have an opportunity to grab
	 * it to discover that it was cancelled. So we just update the expected
	 * jiffy count. */
	work->fb = crtc->base.primary->fb;
	work->scheduled = true;
	work->enable_jiffies = jiffies;

	schedule_work(&work->work);
}

static void __intel_fbc_deactivate(struct drm_i915_private *dev_priv)
{
	WARN_ON(!mutex_is_locked(&dev_priv->fbc.lock));

	intel_fbc_cancel_work(dev_priv);

<<<<<<< HEAD
	if (dev_priv->fbc.enabled)
		dev_priv->fbc.disable_fbc(dev_priv);
	dev_priv->fbc.crtc = NULL;
}

/**
 * intel_fbc_disable - disable FBC
 * @dev_priv: i915 device instance
 *
 * This function disables FBC.
 */
void intel_fbc_disable(struct drm_i915_private *dev_priv)
{
	if (!fbc_supported(dev_priv))
		return;

	mutex_lock(&dev_priv->fbc.lock);
	__intel_fbc_disable(dev_priv);
	mutex_unlock(&dev_priv->fbc.lock);
=======
	if (dev_priv->fbc.active)
		dev_priv->fbc.deactivate(dev_priv);
>>>>>>> 1df59b84
}

/*
 * intel_fbc_deactivate - deactivate FBC if it's associated with crtc
 * @crtc: the CRTC
 *
 * This function deactivates FBC if it's associated with the provided CRTC.
 */
void intel_fbc_deactivate(struct intel_crtc *crtc)
{
	struct drm_i915_private *dev_priv = crtc->base.dev->dev_private;

	if (!fbc_supported(dev_priv))
		return;

	mutex_lock(&dev_priv->fbc.lock);
	if (dev_priv->fbc.crtc == crtc)
		__intel_fbc_deactivate(dev_priv);
	mutex_unlock(&dev_priv->fbc.lock);
}

static void set_no_fbc_reason(struct drm_i915_private *dev_priv,
			      const char *reason)
{
	if (dev_priv->fbc.no_fbc_reason == reason)
		return;

	dev_priv->fbc.no_fbc_reason = reason;
	DRM_DEBUG_KMS("Disabling FBC: %s\n", reason);
<<<<<<< HEAD
}

static bool crtc_is_valid(struct intel_crtc *crtc)
{
	struct drm_i915_private *dev_priv = crtc->base.dev->dev_private;

	if (fbc_on_pipe_a_only(dev_priv) && crtc->pipe != PIPE_A)
		return false;

	if (!intel_crtc_active(&crtc->base))
		return false;

	if (!to_intel_plane_state(crtc->base.primary->state)->visible)
		return false;

	return true;
=======
>>>>>>> 1df59b84
}

static bool crtc_can_fbc(struct intel_crtc *crtc)
{
<<<<<<< HEAD
	struct drm_crtc *crtc = NULL, *tmp_crtc;
	enum pipe pipe;
=======
	struct drm_i915_private *dev_priv = crtc->base.dev->dev_private;

	if (fbc_on_pipe_a_only(dev_priv) && crtc->pipe != PIPE_A)
		return false;
>>>>>>> 1df59b84

	if (fbc_on_plane_a_only(dev_priv) && crtc->plane != PLANE_A)
		return false;

<<<<<<< HEAD
		if (crtc_is_valid(to_intel_crtc(tmp_crtc)))
			crtc = tmp_crtc;
	}

	if (!crtc)
		return NULL;
=======
	return true;
}

static bool crtc_is_valid(struct intel_crtc *crtc)
{
	if (!intel_crtc_active(&crtc->base))
		return false;

	if (!to_intel_plane_state(crtc->base.primary->state)->visible)
		return false;
>>>>>>> 1df59b84

	return true;
}

static bool multiple_pipes_ok(struct drm_i915_private *dev_priv)
{
	enum pipe pipe;
	int n_pipes = 0;
	struct drm_crtc *crtc;

	if (INTEL_INFO(dev_priv)->gen > 4)
		return true;

	for_each_pipe(dev_priv, pipe) {
		crtc = dev_priv->pipe_to_crtc_mapping[pipe];

		if (intel_crtc_active(crtc) &&
		    to_intel_plane_state(crtc->primary->state)->visible)
			n_pipes++;
	}

	return (n_pipes < 2);
}

static int find_compression_threshold(struct drm_i915_private *dev_priv,
				      struct drm_mm_node *node,
				      int size,
				      int fb_cpp)
{
	int compression_threshold = 1;
	int ret;
	u64 end;

	/* The FBC hardware for BDW/SKL doesn't have access to the stolen
	 * reserved range size, so it always assumes the maximum (8mb) is used.
	 * If we enable FBC using a CFB on that memory range we'll get FIFO
	 * underruns, even if that range is not reserved by the BIOS. */
	if (IS_BROADWELL(dev_priv) ||
	    IS_SKYLAKE(dev_priv) || IS_KABYLAKE(dev_priv))
		end = dev_priv->gtt.stolen_size - 8 * 1024 * 1024;
	else
		end = dev_priv->gtt.stolen_usable_size;

	/* HACK: This code depends on what we will do in *_enable_fbc. If that
	 * code changes, this code needs to change as well.
	 *
	 * The enable_fbc code will attempt to use one of our 2 compression
	 * thresholds, therefore, in that case, we only have 1 resort.
	 */

	/* Try to over-allocate to reduce reallocations and fragmentation. */
	ret = i915_gem_stolen_insert_node_in_range(dev_priv, node, size <<= 1,
						   4096, 0, end);
	if (ret == 0)
		return compression_threshold;

again:
	/* HW's ability to limit the CFB is 1:4 */
	if (compression_threshold > 4 ||
	    (fb_cpp == 2 && compression_threshold == 2))
		return 0;

	ret = i915_gem_stolen_insert_node_in_range(dev_priv, node, size >>= 1,
						   4096, 0, end);
	if (ret && INTEL_INFO(dev_priv)->gen <= 4) {
		return 0;
	} else if (ret) {
		compression_threshold <<= 1;
		goto again;
	} else {
		return compression_threshold;
	}
}

static int intel_fbc_alloc_cfb(struct intel_crtc *crtc)
{
	struct drm_i915_private *dev_priv = crtc->base.dev->dev_private;
	struct drm_framebuffer *fb = crtc->base.primary->state->fb;
	struct drm_mm_node *uninitialized_var(compressed_llb);
	int size, fb_cpp, ret;

	WARN_ON(drm_mm_node_allocated(&dev_priv->fbc.compressed_fb));

	size = intel_fbc_calculate_cfb_size(crtc, fb);
	fb_cpp = drm_format_plane_cpp(fb->pixel_format, 0);

	ret = find_compression_threshold(dev_priv, &dev_priv->fbc.compressed_fb,
					 size, fb_cpp);
	if (!ret)
		goto err_llb;
	else if (ret > 1) {
		DRM_INFO("Reducing the compressed framebuffer size. This may lead to less power savings than a non-reduced-size. Try to increase stolen memory size if available in BIOS.\n");

	}

	dev_priv->fbc.threshold = ret;

	if (INTEL_INFO(dev_priv)->gen >= 5)
		I915_WRITE(ILK_DPFC_CB_BASE, dev_priv->fbc.compressed_fb.start);
	else if (IS_GM45(dev_priv)) {
		I915_WRITE(DPFC_CB_BASE, dev_priv->fbc.compressed_fb.start);
	} else {
		compressed_llb = kzalloc(sizeof(*compressed_llb), GFP_KERNEL);
		if (!compressed_llb)
			goto err_fb;

		ret = i915_gem_stolen_insert_node(dev_priv, compressed_llb,
						  4096, 4096);
		if (ret)
			goto err_fb;

		dev_priv->fbc.compressed_llb = compressed_llb;

		I915_WRITE(FBC_CFB_BASE,
			   dev_priv->mm.stolen_base + dev_priv->fbc.compressed_fb.start);
		I915_WRITE(FBC_LL_BASE,
			   dev_priv->mm.stolen_base + compressed_llb->start);
	}

	DRM_DEBUG_KMS("reserved %llu bytes of contiguous stolen space for FBC, threshold: %d\n",
		      dev_priv->fbc.compressed_fb.size,
		      dev_priv->fbc.threshold);

	return 0;

err_fb:
	kfree(compressed_llb);
	i915_gem_stolen_remove_node(dev_priv, &dev_priv->fbc.compressed_fb);
err_llb:
	pr_info_once("drm: not enough stolen space for compressed buffer (need %d more bytes), disabling. Hint: you may be able to increase stolen memory size in the BIOS to avoid this.\n", size);
	return -ENOSPC;
}

static void __intel_fbc_cleanup_cfb(struct drm_i915_private *dev_priv)
{
	if (drm_mm_node_allocated(&dev_priv->fbc.compressed_fb))
		i915_gem_stolen_remove_node(dev_priv,
					    &dev_priv->fbc.compressed_fb);

	if (dev_priv->fbc.compressed_llb) {
		i915_gem_stolen_remove_node(dev_priv,
					    dev_priv->fbc.compressed_llb);
		kfree(dev_priv->fbc.compressed_llb);
	}
}

void intel_fbc_cleanup_cfb(struct drm_i915_private *dev_priv)
{
	if (!fbc_supported(dev_priv))
		return;

	mutex_lock(&dev_priv->fbc.lock);
	__intel_fbc_cleanup_cfb(dev_priv);
	mutex_unlock(&dev_priv->fbc.lock);
}

<<<<<<< HEAD
/*
 * For SKL+, the plane source size used by the hardware is based on the value we
 * write to the PLANE_SIZE register. For BDW-, the hardware looks at the value
 * we wrote to PIPESRC.
 */
static void intel_fbc_get_plane_source_size(struct intel_crtc *crtc,
					    int *width, int *height)
{
	struct intel_plane_state *plane_state =
			to_intel_plane_state(crtc->base.primary->state);
	int w, h;

	if (intel_rotation_90_or_270(plane_state->base.rotation)) {
		w = drm_rect_height(&plane_state->src) >> 16;
		h = drm_rect_width(&plane_state->src) >> 16;
	} else {
		w = drm_rect_width(&plane_state->src) >> 16;
		h = drm_rect_height(&plane_state->src) >> 16;
	}

	if (width)
		*width = w;
	if (height)
		*height = h;
}

static int intel_fbc_calculate_cfb_size(struct intel_crtc *crtc)
{
	struct drm_i915_private *dev_priv = crtc->base.dev->dev_private;
	struct drm_framebuffer *fb = crtc->base.primary->fb;
	int lines;

	intel_fbc_get_plane_source_size(crtc, NULL, &lines);
	if (INTEL_INFO(dev_priv)->gen >= 7)
		lines = min(lines, 2048);

	/* Hardware needs the full buffer stride, not just the active area. */
	return lines * fb->pitches[0];
}

static int intel_fbc_setup_cfb(struct intel_crtc *crtc)
{
	struct drm_i915_private *dev_priv = crtc->base.dev->dev_private;
	struct drm_framebuffer *fb = crtc->base.primary->fb;
	int size, cpp;

	size = intel_fbc_calculate_cfb_size(crtc);
	cpp = drm_format_plane_cpp(fb->pixel_format, 0);

	if (size <= dev_priv->fbc.uncompressed_size)
		return 0;

	/* Release any current block */
	__intel_fbc_cleanup_cfb(dev_priv);

	return intel_fbc_alloc_cfb(dev_priv, size, cpp);
}

=======
>>>>>>> 1df59b84
static bool stride_is_valid(struct drm_i915_private *dev_priv,
			    unsigned int stride)
{
	/* These should have been caught earlier. */
	WARN_ON(stride < 512);
	WARN_ON((stride & (64 - 1)) != 0);

	/* Below are the additional FBC restrictions. */

	if (IS_GEN2(dev_priv) || IS_GEN3(dev_priv))
		return stride == 4096 || stride == 8192;

	if (IS_GEN4(dev_priv) && !IS_G4X(dev_priv) && stride < 2048)
		return false;

	if (stride > 16384)
		return false;

	return true;
}

static bool pixel_format_is_valid(struct drm_framebuffer *fb)
{
	struct drm_device *dev = fb->dev;
	struct drm_i915_private *dev_priv = dev->dev_private;

	switch (fb->pixel_format) {
	case DRM_FORMAT_XRGB8888:
	case DRM_FORMAT_XBGR8888:
		return true;
	case DRM_FORMAT_XRGB1555:
	case DRM_FORMAT_RGB565:
		/* 16bpp not supported on gen2 */
		if (IS_GEN2(dev))
			return false;
		/* WaFbcOnly1to1Ratio:ctg */
		if (IS_G4X(dev_priv))
			return false;
		return true;
	default:
		return false;
	}
}

/*
 * For some reason, the hardware tracking starts looking at whatever we
 * programmed as the display plane base address register. It does not look at
 * the X and Y offset registers. That's why we look at the crtc->adjusted{x,y}
 * variables instead of just looking at the pipe/plane size.
 */
static bool intel_fbc_hw_tracking_covers_screen(struct intel_crtc *crtc)
{
	struct drm_i915_private *dev_priv = crtc->base.dev->dev_private;
	unsigned int effective_w, effective_h, max_w, max_h;

	if (INTEL_INFO(dev_priv)->gen >= 8 || IS_HASWELL(dev_priv)) {
		max_w = 4096;
		max_h = 4096;
	} else if (IS_G4X(dev_priv) || INTEL_INFO(dev_priv)->gen >= 5) {
		max_w = 4096;
		max_h = 2048;
	} else {
		max_w = 2048;
		max_h = 1536;
	}

	intel_fbc_get_plane_source_size(crtc, &effective_w, &effective_h);
	effective_w += crtc->adjusted_x;
	effective_h += crtc->adjusted_y;

	return effective_w <= max_w && effective_h <= max_h;
}

/**
<<<<<<< HEAD
 * __intel_fbc_update - enable/disable FBC as needed, unlocked
 * @dev_priv: i915 device instance
 *
 * This function completely reevaluates the status of FBC, then enables,
 * disables or maintains it on the same state.
=======
 * __intel_fbc_update - activate/deactivate FBC as needed, unlocked
 * @crtc: the CRTC that triggered the update
 *
 * This function completely reevaluates the status of FBC, then activates,
 * deactivates or maintains it on the same state.
>>>>>>> 1df59b84
 */
static void __intel_fbc_update(struct intel_crtc *crtc)
{
<<<<<<< HEAD
	struct drm_crtc *drm_crtc = NULL;
	struct intel_crtc *crtc;
=======
	struct drm_i915_private *dev_priv = crtc->base.dev->dev_private;
>>>>>>> 1df59b84
	struct drm_framebuffer *fb;
	struct drm_i915_gem_object *obj;
	const struct drm_display_mode *adjusted_mode;

	WARN_ON(!mutex_is_locked(&dev_priv->fbc.lock));

<<<<<<< HEAD
	if (intel_vgpu_active(dev_priv->dev))
		i915.enable_fbc = 0;

	if (i915.enable_fbc < 0) {
		set_no_fbc_reason(dev_priv, "disabled per chip default");
		goto out_disable;
	}

	if (!i915.enable_fbc) {
		set_no_fbc_reason(dev_priv, "disabled per module param");
		goto out_disable;
	}

	drm_crtc = intel_fbc_find_crtc(dev_priv);
	if (!drm_crtc) {
=======
	if (!multiple_pipes_ok(dev_priv)) {
		set_no_fbc_reason(dev_priv, "more than one pipe active");
		goto out_disable;
	}

	if (!dev_priv->fbc.enabled || dev_priv->fbc.crtc != crtc)
		return;

	if (!crtc_is_valid(crtc)) {
>>>>>>> 1df59b84
		set_no_fbc_reason(dev_priv, "no output");
		goto out_disable;
	}

<<<<<<< HEAD
	if (!multiple_pipes_ok(dev_priv)) {
		set_no_fbc_reason(dev_priv, "more than one pipe active");
		goto out_disable;
	}

	crtc = to_intel_crtc(drm_crtc);
=======
>>>>>>> 1df59b84
	fb = crtc->base.primary->fb;
	obj = intel_fb_obj(fb);
	adjusted_mode = &crtc->config->base.adjusted_mode;

	if ((adjusted_mode->flags & DRM_MODE_FLAG_INTERLACE) ||
	    (adjusted_mode->flags & DRM_MODE_FLAG_DBLSCAN)) {
		set_no_fbc_reason(dev_priv, "incompatible mode");
		goto out_disable;
	}

	if (!intel_fbc_hw_tracking_covers_screen(crtc)) {
		set_no_fbc_reason(dev_priv, "mode too large for compression");
<<<<<<< HEAD
		goto out_disable;
	}

	if ((INTEL_INFO(dev_priv)->gen < 4 || HAS_DDI(dev_priv)) &&
	    crtc->plane != PLANE_A) {
		set_no_fbc_reason(dev_priv, "FBC unsupported on plane");
=======
>>>>>>> 1df59b84
		goto out_disable;
	}

	/* The use of a CPU fence is mandatory in order to detect writes
	 * by the CPU to the scanout and trigger updates to the FBC.
	 */
	if (obj->tiling_mode != I915_TILING_X ||
	    obj->fence_reg == I915_FENCE_REG_NONE) {
		set_no_fbc_reason(dev_priv, "framebuffer not tiled or fenced");
		goto out_disable;
	}
	if (INTEL_INFO(dev_priv)->gen <= 4 && !IS_G4X(dev_priv) &&
	    crtc->base.primary->state->rotation != BIT(DRM_ROTATE_0)) {
		set_no_fbc_reason(dev_priv, "rotation unsupported");
		goto out_disable;
	}

	if (!stride_is_valid(dev_priv, fb->pitches[0])) {
		set_no_fbc_reason(dev_priv, "framebuffer stride not supported");
		goto out_disable;
	}

	if (!pixel_format_is_valid(fb)) {
		set_no_fbc_reason(dev_priv, "pixel format is invalid");
		goto out_disable;
	}

	/* WaFbcExceedCdClockThreshold:hsw,bdw */
	if ((IS_HASWELL(dev_priv) || IS_BROADWELL(dev_priv)) &&
	    ilk_pipe_pixel_rate(crtc->config) >=
	    dev_priv->cdclk_freq * 95 / 100) {
		set_no_fbc_reason(dev_priv, "pixel rate is too big");
		goto out_disable;
	}

<<<<<<< HEAD
	if (intel_fbc_setup_cfb(crtc)) {
		set_no_fbc_reason(dev_priv, "not enough stolen memory");
=======
	/* It is possible for the required CFB size change without a
	 * crtc->disable + crtc->enable since it is possible to change the
	 * stride without triggering a full modeset. Since we try to
	 * over-allocate the CFB, there's a chance we may keep FBC enabled even
	 * if this happens, but if we exceed the current CFB size we'll have to
	 * disable FBC. Notice that it would be possible to disable FBC, wait
	 * for a frame, free the stolen node, then try to reenable FBC in case
	 * we didn't get any invalidate/deactivate calls, but this would require
	 * a lot of tracking just for a specific case. If we conclude it's an
	 * important case, we can implement it later. */
	if (intel_fbc_calculate_cfb_size(crtc, fb) >
	    dev_priv->fbc.compressed_fb.size * dev_priv->fbc.threshold) {
		set_no_fbc_reason(dev_priv, "CFB requirements changed");
>>>>>>> 1df59b84
		goto out_disable;
	}

	/* If the scanout has not changed, don't modify the FBC settings.
	 * Note that we make the fundamental assumption that the fb->obj
	 * cannot be unpinned (and have its GTT offset and fence revoked)
	 * without first being decoupled from the scanout and FBC disabled.
	 */
	if (dev_priv->fbc.crtc == crtc &&
	    dev_priv->fbc.fb_id == fb->base.id &&
<<<<<<< HEAD
	    dev_priv->fbc.y == crtc->base.y)
=======
	    dev_priv->fbc.y == crtc->base.y &&
	    dev_priv->fbc.active)
>>>>>>> 1df59b84
		return;

	if (intel_fbc_is_active(dev_priv)) {
		/* We update FBC along two paths, after changing fb/crtc
		 * configuration (modeswitching) and after page-flipping
		 * finishes. For the latter, we know that not only did
		 * we disable the FBC at the start of the page-flip
		 * sequence, but also more than one vblank has passed.
		 *
		 * For the former case of modeswitching, it is possible
		 * to switch between two FBC valid configurations
		 * instantaneously so we do need to disable the FBC
		 * before we can modify its control registers. We also
		 * have to wait for the next vblank for that to take
		 * effect. However, since we delay enabling FBC we can
		 * assume that a vblank has passed since disabling and
		 * that we can safely alter the registers in the deferred
		 * callback.
		 *
		 * In the scenario that we go from a valid to invalid
		 * and then back to valid FBC configuration we have
		 * no strict enforcement that a vblank occurred since
		 * disabling the FBC. However, along all current pipe
		 * disabling paths we do need to wait for a vblank at
		 * some point. And we wait before enabling FBC anyway.
		 */
		DRM_DEBUG_KMS("deactivating FBC for update\n");
		__intel_fbc_deactivate(dev_priv);
	}

<<<<<<< HEAD
	intel_fbc_schedule_enable(crtc);
=======
	intel_fbc_schedule_activation(crtc);
>>>>>>> 1df59b84
	dev_priv->fbc.no_fbc_reason = "FBC enabled (not necessarily active)";
	return;

out_disable:
	/* Multiple disables should be harmless */
	if (intel_fbc_is_active(dev_priv)) {
		DRM_DEBUG_KMS("unsupported config, deactivating FBC\n");
		__intel_fbc_deactivate(dev_priv);
	}
}

/*
 * intel_fbc_update - activate/deactivate FBC as needed
 * @crtc: the CRTC that triggered the update
 *
 * This function reevaluates the overall state and activates or deactivates FBC.
 */
void intel_fbc_update(struct intel_crtc *crtc)
{
	struct drm_i915_private *dev_priv = crtc->base.dev->dev_private;

	if (!fbc_supported(dev_priv))
		return;

	mutex_lock(&dev_priv->fbc.lock);
	__intel_fbc_update(crtc);
	mutex_unlock(&dev_priv->fbc.lock);
}

void intel_fbc_invalidate(struct drm_i915_private *dev_priv,
			  unsigned int frontbuffer_bits,
			  enum fb_op_origin origin)
{
	unsigned int fbc_bits;

	if (!fbc_supported(dev_priv))
		return;

	if (origin == ORIGIN_GTT)
		return;

	mutex_lock(&dev_priv->fbc.lock);

	if (dev_priv->fbc.enabled)
		fbc_bits = INTEL_FRONTBUFFER_PRIMARY(dev_priv->fbc.crtc->pipe);
	else
		fbc_bits = dev_priv->fbc.possible_framebuffer_bits;

	dev_priv->fbc.busy_bits |= (fbc_bits & frontbuffer_bits);

	if (dev_priv->fbc.busy_bits)
		__intel_fbc_deactivate(dev_priv);

	mutex_unlock(&dev_priv->fbc.lock);
}

void intel_fbc_flush(struct drm_i915_private *dev_priv,
		     unsigned int frontbuffer_bits, enum fb_op_origin origin)
{
	if (!fbc_supported(dev_priv))
		return;

	if (origin == ORIGIN_GTT)
		return;

	mutex_lock(&dev_priv->fbc.lock);

	dev_priv->fbc.busy_bits &= ~frontbuffer_bits;

	if (!dev_priv->fbc.busy_bits && dev_priv->fbc.enabled) {
		if (origin != ORIGIN_FLIP && dev_priv->fbc.active) {
			intel_fbc_recompress(dev_priv);
		} else {
			__intel_fbc_deactivate(dev_priv);
			__intel_fbc_update(dev_priv->fbc.crtc);
		}
	}

	mutex_unlock(&dev_priv->fbc.lock);
}

/**
 * intel_fbc_enable: tries to enable FBC on the CRTC
 * @crtc: the CRTC
 *
 * This function checks if it's possible to enable FBC on the following CRTC,
 * then enables it. Notice that it doesn't activate FBC.
 */
void intel_fbc_enable(struct intel_crtc *crtc)
{
	struct drm_i915_private *dev_priv = crtc->base.dev->dev_private;

	if (!fbc_supported(dev_priv))
		return;

	mutex_lock(&dev_priv->fbc.lock);

	if (dev_priv->fbc.enabled) {
		WARN_ON(dev_priv->fbc.crtc == crtc);
		goto out;
	}

	WARN_ON(dev_priv->fbc.active);
	WARN_ON(dev_priv->fbc.crtc != NULL);

	if (intel_vgpu_active(dev_priv->dev)) {
		set_no_fbc_reason(dev_priv, "VGPU is active");
		goto out;
	}

	if (i915.enable_fbc < 0) {
		set_no_fbc_reason(dev_priv, "disabled per chip default");
		goto out;
	}

	if (!i915.enable_fbc) {
		set_no_fbc_reason(dev_priv, "disabled per module param");
		goto out;
	}

	if (!crtc_can_fbc(crtc)) {
		set_no_fbc_reason(dev_priv, "no enabled pipes can have FBC");
		goto out;
	}

	if (intel_fbc_alloc_cfb(crtc)) {
		set_no_fbc_reason(dev_priv, "not enough stolen memory");
		goto out;
	}

	DRM_DEBUG_KMS("Enabling FBC on pipe %c\n", pipe_name(crtc->pipe));
	dev_priv->fbc.no_fbc_reason = "FBC enabled but not active yet\n";

	dev_priv->fbc.enabled = true;
	dev_priv->fbc.crtc = crtc;
out:
	mutex_unlock(&dev_priv->fbc.lock);
}

/**
 * __intel_fbc_disable - disable FBC
 * @dev_priv: i915 device instance
 *
 * This is the low level function that actually disables FBC. Callers should
 * grab the FBC lock.
 */
static void __intel_fbc_disable(struct drm_i915_private *dev_priv)
{
	struct intel_crtc *crtc = dev_priv->fbc.crtc;

	WARN_ON(!mutex_is_locked(&dev_priv->fbc.lock));
	WARN_ON(!dev_priv->fbc.enabled);
	WARN_ON(dev_priv->fbc.active);
	assert_pipe_disabled(dev_priv, crtc->pipe);

	DRM_DEBUG_KMS("Disabling FBC on pipe %c\n", pipe_name(crtc->pipe));

	__intel_fbc_cleanup_cfb(dev_priv);

	dev_priv->fbc.enabled = false;
	dev_priv->fbc.crtc = NULL;
}

/**
 * intel_fbc_disable_crtc - disable FBC if it's associated with crtc
 * @crtc: the CRTC
 *
 * This function disables FBC if it's associated with the provided CRTC.
 */
void intel_fbc_disable_crtc(struct intel_crtc *crtc)
{
	struct drm_i915_private *dev_priv = crtc->base.dev->dev_private;

	if (!fbc_supported(dev_priv))
		return;

	mutex_lock(&dev_priv->fbc.lock);
	if (dev_priv->fbc.crtc == crtc) {
		WARN_ON(!dev_priv->fbc.enabled);
		WARN_ON(dev_priv->fbc.active);
		__intel_fbc_disable(dev_priv);
	}
	mutex_unlock(&dev_priv->fbc.lock);
}

/**
 * intel_fbc_disable - globally disable FBC
 * @dev_priv: i915 device instance
 *
 * This function disables FBC regardless of which CRTC is associated with it.
 */
void intel_fbc_disable(struct drm_i915_private *dev_priv)
{
	if (!fbc_supported(dev_priv))
		return;

	mutex_lock(&dev_priv->fbc.lock);
	if (dev_priv->fbc.enabled)
		__intel_fbc_disable(dev_priv);
	mutex_unlock(&dev_priv->fbc.lock);
}

/**
 * intel_fbc_init - Initialize FBC
 * @dev_priv: the i915 device
 *
 * This function might be called during PM init process.
 */
void intel_fbc_init(struct drm_i915_private *dev_priv)
{
	enum pipe pipe;

	INIT_WORK(&dev_priv->fbc.work.work, intel_fbc_work_fn);
	mutex_init(&dev_priv->fbc.lock);
	dev_priv->fbc.enabled = false;
<<<<<<< HEAD
=======
	dev_priv->fbc.active = false;
	dev_priv->fbc.work.scheduled = false;
>>>>>>> 1df59b84

	if (!HAS_FBC(dev_priv)) {
		dev_priv->fbc.no_fbc_reason = "unsupported by this chipset";
		return;
	}

	for_each_pipe(dev_priv, pipe) {
		dev_priv->fbc.possible_framebuffer_bits |=
				INTEL_FRONTBUFFER_PRIMARY(pipe);

		if (fbc_on_pipe_a_only(dev_priv))
			break;
	}

	if (INTEL_INFO(dev_priv)->gen >= 7) {
		dev_priv->fbc.is_active = ilk_fbc_is_active;
		dev_priv->fbc.activate = gen7_fbc_activate;
		dev_priv->fbc.deactivate = ilk_fbc_deactivate;
	} else if (INTEL_INFO(dev_priv)->gen >= 5) {
		dev_priv->fbc.is_active = ilk_fbc_is_active;
		dev_priv->fbc.activate = ilk_fbc_activate;
		dev_priv->fbc.deactivate = ilk_fbc_deactivate;
	} else if (IS_GM45(dev_priv)) {
		dev_priv->fbc.is_active = g4x_fbc_is_active;
		dev_priv->fbc.activate = g4x_fbc_activate;
		dev_priv->fbc.deactivate = g4x_fbc_deactivate;
	} else {
		dev_priv->fbc.is_active = i8xx_fbc_is_active;
		dev_priv->fbc.activate = i8xx_fbc_activate;
		dev_priv->fbc.deactivate = i8xx_fbc_deactivate;

		/* This value was pulled out of someone's hat */
		I915_WRITE(FBC_CONTROL, 500 << FBC_CTL_INTERVAL_SHIFT);
	}

	/* We still don't have any sort of hardware state readout for FBC, so
<<<<<<< HEAD
	 * disable it in case the BIOS enabled it to make sure software matches
	 * the hardware state. */
	if (dev_priv->fbc.fbc_enabled(dev_priv))
		dev_priv->fbc.disable_fbc(dev_priv);
=======
	 * deactivate it in case the BIOS activated it to make sure software
	 * matches the hardware state. */
	if (dev_priv->fbc.is_active(dev_priv))
		dev_priv->fbc.deactivate(dev_priv);
>>>>>>> 1df59b84
}<|MERGE_RESOLUTION|>--- conflicted
+++ resolved
@@ -54,11 +54,6 @@
 static inline bool fbc_on_plane_a_only(struct drm_i915_private *dev_priv)
 {
 	return INTEL_INFO(dev_priv)->gen < 4;
-}
-
-static inline bool fbc_on_pipe_a_only(struct drm_i915_private *dev_priv)
-{
-	return IS_HASWELL(dev_priv) || INTEL_INFO(dev_priv)->gen >= 8;
 }
 
 /*
@@ -279,11 +274,6 @@
 	}
 
 	intel_fbc_recompress(dev_priv);
-<<<<<<< HEAD
-
-	DRM_DEBUG_KMS("enabled fbc on plane %c\n", plane_name(crtc->plane));
-=======
->>>>>>> 1df59b84
 }
 
 static void ilk_fbc_deactivate(struct drm_i915_private *dev_priv)
@@ -359,11 +349,6 @@
 	I915_WRITE(DPFC_CPU_FENCE_OFFSET, get_crtc_fence_y_offset(crtc));
 
 	intel_fbc_recompress(dev_priv);
-<<<<<<< HEAD
-
-	DRM_DEBUG_KMS("enabled fbc on plane %c\n", plane_name(crtc->plane));
-=======
->>>>>>> 1df59b84
 }
 
 /**
@@ -439,28 +424,7 @@
 static void intel_fbc_cancel_work(struct drm_i915_private *dev_priv)
 {
 	WARN_ON(!mutex_is_locked(&dev_priv->fbc.lock));
-<<<<<<< HEAD
-
-	if (dev_priv->fbc.fbc_work == NULL)
-		return;
-
-	/* Synchronisation is provided by struct_mutex and checking of
-	 * dev_priv->fbc.fbc_work, so we can perform the cancellation
-	 * entirely asynchronously.
-	 */
-	if (cancel_delayed_work(&dev_priv->fbc.fbc_work->work))
-		/* tasklet was killed before being run, clean up */
-		kfree(dev_priv->fbc.fbc_work);
-
-	/* Mark the work as no longer wanted so that if it does
-	 * wake-up (because the work was already running and waiting
-	 * for our mutex), it will discover that is no longer
-	 * necessary to run.
-	 */
-	dev_priv->fbc.fbc_work = NULL;
-=======
 	dev_priv->fbc.work.scheduled = false;
->>>>>>> 1df59b84
 }
 
 static void intel_fbc_schedule_activation(struct intel_crtc *crtc)
@@ -487,30 +451,8 @@
 
 	intel_fbc_cancel_work(dev_priv);
 
-<<<<<<< HEAD
-	if (dev_priv->fbc.enabled)
-		dev_priv->fbc.disable_fbc(dev_priv);
-	dev_priv->fbc.crtc = NULL;
-}
-
-/**
- * intel_fbc_disable - disable FBC
- * @dev_priv: i915 device instance
- *
- * This function disables FBC.
- */
-void intel_fbc_disable(struct drm_i915_private *dev_priv)
-{
-	if (!fbc_supported(dev_priv))
-		return;
-
-	mutex_lock(&dev_priv->fbc.lock);
-	__intel_fbc_disable(dev_priv);
-	mutex_unlock(&dev_priv->fbc.lock);
-=======
 	if (dev_priv->fbc.active)
 		dev_priv->fbc.deactivate(dev_priv);
->>>>>>> 1df59b84
 }
 
 /*
@@ -540,61 +482,28 @@
 
 	dev_priv->fbc.no_fbc_reason = reason;
 	DRM_DEBUG_KMS("Disabling FBC: %s\n", reason);
-<<<<<<< HEAD
-}
-
-static bool crtc_is_valid(struct intel_crtc *crtc)
+}
+
+static bool crtc_can_fbc(struct intel_crtc *crtc)
 {
 	struct drm_i915_private *dev_priv = crtc->base.dev->dev_private;
 
 	if (fbc_on_pipe_a_only(dev_priv) && crtc->pipe != PIPE_A)
 		return false;
 
+	if (fbc_on_plane_a_only(dev_priv) && crtc->plane != PLANE_A)
+		return false;
+
+	return true;
+}
+
+static bool crtc_is_valid(struct intel_crtc *crtc)
+{
 	if (!intel_crtc_active(&crtc->base))
 		return false;
 
 	if (!to_intel_plane_state(crtc->base.primary->state)->visible)
 		return false;
-
-	return true;
-=======
->>>>>>> 1df59b84
-}
-
-static bool crtc_can_fbc(struct intel_crtc *crtc)
-{
-<<<<<<< HEAD
-	struct drm_crtc *crtc = NULL, *tmp_crtc;
-	enum pipe pipe;
-=======
-	struct drm_i915_private *dev_priv = crtc->base.dev->dev_private;
-
-	if (fbc_on_pipe_a_only(dev_priv) && crtc->pipe != PIPE_A)
-		return false;
->>>>>>> 1df59b84
-
-	if (fbc_on_plane_a_only(dev_priv) && crtc->plane != PLANE_A)
-		return false;
-
-<<<<<<< HEAD
-		if (crtc_is_valid(to_intel_crtc(tmp_crtc)))
-			crtc = tmp_crtc;
-	}
-
-	if (!crtc)
-		return NULL;
-=======
-	return true;
-}
-
-static bool crtc_is_valid(struct intel_crtc *crtc)
-{
-	if (!intel_crtc_active(&crtc->base))
-		return false;
-
-	if (!to_intel_plane_state(crtc->base.primary->state)->visible)
-		return false;
->>>>>>> 1df59b84
 
 	return true;
 }
@@ -751,67 +660,6 @@
 	mutex_unlock(&dev_priv->fbc.lock);
 }
 
-<<<<<<< HEAD
-/*
- * For SKL+, the plane source size used by the hardware is based on the value we
- * write to the PLANE_SIZE register. For BDW-, the hardware looks at the value
- * we wrote to PIPESRC.
- */
-static void intel_fbc_get_plane_source_size(struct intel_crtc *crtc,
-					    int *width, int *height)
-{
-	struct intel_plane_state *plane_state =
-			to_intel_plane_state(crtc->base.primary->state);
-	int w, h;
-
-	if (intel_rotation_90_or_270(plane_state->base.rotation)) {
-		w = drm_rect_height(&plane_state->src) >> 16;
-		h = drm_rect_width(&plane_state->src) >> 16;
-	} else {
-		w = drm_rect_width(&plane_state->src) >> 16;
-		h = drm_rect_height(&plane_state->src) >> 16;
-	}
-
-	if (width)
-		*width = w;
-	if (height)
-		*height = h;
-}
-
-static int intel_fbc_calculate_cfb_size(struct intel_crtc *crtc)
-{
-	struct drm_i915_private *dev_priv = crtc->base.dev->dev_private;
-	struct drm_framebuffer *fb = crtc->base.primary->fb;
-	int lines;
-
-	intel_fbc_get_plane_source_size(crtc, NULL, &lines);
-	if (INTEL_INFO(dev_priv)->gen >= 7)
-		lines = min(lines, 2048);
-
-	/* Hardware needs the full buffer stride, not just the active area. */
-	return lines * fb->pitches[0];
-}
-
-static int intel_fbc_setup_cfb(struct intel_crtc *crtc)
-{
-	struct drm_i915_private *dev_priv = crtc->base.dev->dev_private;
-	struct drm_framebuffer *fb = crtc->base.primary->fb;
-	int size, cpp;
-
-	size = intel_fbc_calculate_cfb_size(crtc);
-	cpp = drm_format_plane_cpp(fb->pixel_format, 0);
-
-	if (size <= dev_priv->fbc.uncompressed_size)
-		return 0;
-
-	/* Release any current block */
-	__intel_fbc_cleanup_cfb(dev_priv);
-
-	return intel_fbc_alloc_cfb(dev_priv, size, cpp);
-}
-
-=======
->>>>>>> 1df59b84
 static bool stride_is_valid(struct drm_i915_private *dev_priv,
 			    unsigned int stride)
 {
@@ -886,51 +734,21 @@
 }
 
 /**
-<<<<<<< HEAD
- * __intel_fbc_update - enable/disable FBC as needed, unlocked
- * @dev_priv: i915 device instance
- *
- * This function completely reevaluates the status of FBC, then enables,
- * disables or maintains it on the same state.
-=======
  * __intel_fbc_update - activate/deactivate FBC as needed, unlocked
  * @crtc: the CRTC that triggered the update
  *
  * This function completely reevaluates the status of FBC, then activates,
  * deactivates or maintains it on the same state.
->>>>>>> 1df59b84
  */
 static void __intel_fbc_update(struct intel_crtc *crtc)
 {
-<<<<<<< HEAD
-	struct drm_crtc *drm_crtc = NULL;
-	struct intel_crtc *crtc;
-=======
-	struct drm_i915_private *dev_priv = crtc->base.dev->dev_private;
->>>>>>> 1df59b84
+	struct drm_i915_private *dev_priv = crtc->base.dev->dev_private;
 	struct drm_framebuffer *fb;
 	struct drm_i915_gem_object *obj;
 	const struct drm_display_mode *adjusted_mode;
 
 	WARN_ON(!mutex_is_locked(&dev_priv->fbc.lock));
 
-<<<<<<< HEAD
-	if (intel_vgpu_active(dev_priv->dev))
-		i915.enable_fbc = 0;
-
-	if (i915.enable_fbc < 0) {
-		set_no_fbc_reason(dev_priv, "disabled per chip default");
-		goto out_disable;
-	}
-
-	if (!i915.enable_fbc) {
-		set_no_fbc_reason(dev_priv, "disabled per module param");
-		goto out_disable;
-	}
-
-	drm_crtc = intel_fbc_find_crtc(dev_priv);
-	if (!drm_crtc) {
-=======
 	if (!multiple_pipes_ok(dev_priv)) {
 		set_no_fbc_reason(dev_priv, "more than one pipe active");
 		goto out_disable;
@@ -940,20 +758,10 @@
 		return;
 
 	if (!crtc_is_valid(crtc)) {
->>>>>>> 1df59b84
 		set_no_fbc_reason(dev_priv, "no output");
 		goto out_disable;
 	}
 
-<<<<<<< HEAD
-	if (!multiple_pipes_ok(dev_priv)) {
-		set_no_fbc_reason(dev_priv, "more than one pipe active");
-		goto out_disable;
-	}
-
-	crtc = to_intel_crtc(drm_crtc);
-=======
->>>>>>> 1df59b84
 	fb = crtc->base.primary->fb;
 	obj = intel_fb_obj(fb);
 	adjusted_mode = &crtc->config->base.adjusted_mode;
@@ -966,15 +774,6 @@
 
 	if (!intel_fbc_hw_tracking_covers_screen(crtc)) {
 		set_no_fbc_reason(dev_priv, "mode too large for compression");
-<<<<<<< HEAD
-		goto out_disable;
-	}
-
-	if ((INTEL_INFO(dev_priv)->gen < 4 || HAS_DDI(dev_priv)) &&
-	    crtc->plane != PLANE_A) {
-		set_no_fbc_reason(dev_priv, "FBC unsupported on plane");
-=======
->>>>>>> 1df59b84
 		goto out_disable;
 	}
 
@@ -1010,10 +809,6 @@
 		goto out_disable;
 	}
 
-<<<<<<< HEAD
-	if (intel_fbc_setup_cfb(crtc)) {
-		set_no_fbc_reason(dev_priv, "not enough stolen memory");
-=======
 	/* It is possible for the required CFB size change without a
 	 * crtc->disable + crtc->enable since it is possible to change the
 	 * stride without triggering a full modeset. Since we try to
@@ -1027,7 +822,6 @@
 	if (intel_fbc_calculate_cfb_size(crtc, fb) >
 	    dev_priv->fbc.compressed_fb.size * dev_priv->fbc.threshold) {
 		set_no_fbc_reason(dev_priv, "CFB requirements changed");
->>>>>>> 1df59b84
 		goto out_disable;
 	}
 
@@ -1038,12 +832,8 @@
 	 */
 	if (dev_priv->fbc.crtc == crtc &&
 	    dev_priv->fbc.fb_id == fb->base.id &&
-<<<<<<< HEAD
-	    dev_priv->fbc.y == crtc->base.y)
-=======
 	    dev_priv->fbc.y == crtc->base.y &&
 	    dev_priv->fbc.active)
->>>>>>> 1df59b84
 		return;
 
 	if (intel_fbc_is_active(dev_priv)) {
@@ -1074,11 +864,7 @@
 		__intel_fbc_deactivate(dev_priv);
 	}
 
-<<<<<<< HEAD
-	intel_fbc_schedule_enable(crtc);
-=======
 	intel_fbc_schedule_activation(crtc);
->>>>>>> 1df59b84
 	dev_priv->fbc.no_fbc_reason = "FBC enabled (not necessarily active)";
 	return;
 
@@ -1294,11 +1080,8 @@
 	INIT_WORK(&dev_priv->fbc.work.work, intel_fbc_work_fn);
 	mutex_init(&dev_priv->fbc.lock);
 	dev_priv->fbc.enabled = false;
-<<<<<<< HEAD
-=======
 	dev_priv->fbc.active = false;
 	dev_priv->fbc.work.scheduled = false;
->>>>>>> 1df59b84
 
 	if (!HAS_FBC(dev_priv)) {
 		dev_priv->fbc.no_fbc_reason = "unsupported by this chipset";
@@ -1335,15 +1118,8 @@
 	}
 
 	/* We still don't have any sort of hardware state readout for FBC, so
-<<<<<<< HEAD
-	 * disable it in case the BIOS enabled it to make sure software matches
-	 * the hardware state. */
-	if (dev_priv->fbc.fbc_enabled(dev_priv))
-		dev_priv->fbc.disable_fbc(dev_priv);
-=======
 	 * deactivate it in case the BIOS activated it to make sure software
 	 * matches the hardware state. */
 	if (dev_priv->fbc.is_active(dev_priv))
 		dev_priv->fbc.deactivate(dev_priv);
->>>>>>> 1df59b84
 }