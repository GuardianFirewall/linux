--- conflicted
+++ resolved
@@ -3773,11 +3773,7 @@
 }
 EXPORT_SYMBOL_GPL(hisi_sas_debugfs_work_handler);
 
-<<<<<<< HEAD
-static void hisi_sas_debugfs_release(struct hisi_hba *hisi_hba)
-=======
 static void hisi_sas_debugfs_release(struct hisi_hba *hisi_hba, int dump_index)
->>>>>>> b08baef0
 {
 	struct device *dev = hisi_hba->dev;
 	int i;
@@ -3801,11 +3797,7 @@
 		devm_kfree(dev, hisi_hba->debugfs_port_reg[dump_index][i].data);
 }
 
-<<<<<<< HEAD
-static int hisi_sas_debugfs_alloc(struct hisi_hba *hisi_hba)
-=======
 static int hisi_sas_debugfs_alloc(struct hisi_hba *hisi_hba, int dump_index)
->>>>>>> b08baef0
 {
 	const struct hisi_sas_hw *hw = hisi_hba->hw;
 	struct device *dev = hisi_hba->dev;
@@ -3894,8 +3886,6 @@
 	return -ENOMEM;
 }
 
-<<<<<<< HEAD
-=======
 static void hisi_sas_debugfs_phy_down_cnt_init(struct hisi_hba *hisi_hba)
 {
 	struct dentry *dir = debugfs_create_dir("phy_down_cnt",
@@ -3911,7 +3901,6 @@
 	}
 }
 
->>>>>>> b08baef0
 static void hisi_sas_debugfs_bist_init(struct hisi_hba *hisi_hba)
 {
 	hisi_hba->debugfs_bist_dentry =
